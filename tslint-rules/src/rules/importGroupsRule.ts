--- conflicted
+++ resolved
@@ -235,38 +235,6 @@
     this.validate();
   }
 
-<<<<<<< HEAD
-  private getCommentLine(
-    node: TypeScript.Node,
-    sourceFile: TypeScript.SourceFile,
-  ): number {
-    let commentLine = 0;
-
-    forEachComment(node, (_, {pos, end, kind}) => {
-      let commentEndLine = sourceFile.getLineAndCharacterOfPosition(end).line;
-
-      if (
-        sourceFile.getLineAndCharacterOfPosition(node.getStart()).line <=
-        commentEndLine
-      ) {
-        return;
-      }
-
-      if (kind === TypeScript.SyntaxKind.SingleLineCommentTrivia) {
-        commentLine++;
-      } else {
-        commentLine +=
-          commentEndLine +
-          1 -
-          sourceFile.getLineAndCharacterOfPosition(pos).line;
-      }
-    });
-
-    return commentLine;
-  }
-
-=======
->>>>>>> 9b89d8c5
   private appendModuleImport(
     expression: TypeScript.LiteralExpression,
     sideEffect: boolean,
